--- conflicted
+++ resolved
@@ -57,11 +57,7 @@
     public static final DropwizardAppRule<SchemaRegistryConfiguration> RULE
             = new DropwizardAppRule<>(SchemaRegistryApplication.class, ResourceHelpers.resourceFilePath("schema-registry-test.yaml"));
 
-<<<<<<< HEAD
-    private final String rootUrl = String.format("http://localhost:%d/api/v1/catalog", RULE.getLocalPort());
-=======
-    private String rootUrl = String.format("http://localhost:%d/api/v1", RULE.getLocalPort());
->>>>>>> 31c85650
+    private final String rootUrl = String.format("http://localhost:%d/api/v1", RULE.getLocalPort());
     private SchemaRegistryClient schemaRegistryClient;
 
     protected String schema1;
