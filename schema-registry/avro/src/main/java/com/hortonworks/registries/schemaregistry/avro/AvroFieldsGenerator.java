--- conflicted
+++ resolved
@@ -44,21 +44,13 @@
         if (schema.getType() != Schema.Type.RECORD) {
             LOG.info("Given schema type [{}] is not record", schema.getType());
         } else {
-
             String fullName = schema.getFullName();
-
-<<<<<<< HEAD
             LOG.debug("Schema full name: [{}]", fullName);
 
             List<Schema.Field> fields = schema.getFields();
             for (Schema.Field field : fields) {
                 parseField(field, schemaFieldInfos);
             }
-=======
-        List<Schema.Field> fields = schema.getFields();
-        for (Schema.Field field : fields) {
-            parseField(field, schemaFieldInfos);
->>>>>>> 14873d08
         }
     }
 
