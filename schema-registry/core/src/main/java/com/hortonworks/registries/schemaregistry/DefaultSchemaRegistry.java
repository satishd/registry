/*
 * Licensed to the Apache Software Foundation (ASF) under one
 * or more contributor license agreements.  See the NOTICE file
 * distributed with this work for additional information
 * regarding copyright ownership.  The ASF licenses this file
 * to you under the Apache License, Version 2.0 (the
 * "License"); you may not use this file except in compliance
 * with the License.  You may obtain a copy of the License at
 *
 * http://www.apache.org/licenses/LICENSE-2.0
 *
 * Unless required by applicable law or agreed to in writing, software
 * distributed under the License is distributed on an "AS IS" BASIS,
 * WITHOUT WARRANTIES OR CONDITIONS OF ANY KIND, either express or implied.
 * See the License for the specific language governing permissions and
 * limitations under the License.
 */
package com.hortonworks.registries.schemaregistry;

import com.google.common.base.Preconditions;
import com.google.common.collect.Lists;
import com.hortonworks.iotas.common.QueryParam;
import com.hortonworks.iotas.common.util.FileStorage;
import com.hortonworks.iotas.storage.Storable;
import com.hortonworks.iotas.storage.StorageManager;
import com.hortonworks.registries.schemaregistry.serde.SerDesException;
import org.apache.commons.codec.binary.Hex;
import org.slf4j.Logger;
import org.slf4j.LoggerFactory;

import java.io.IOException;
import java.io.InputStream;
import java.util.ArrayList;
import java.util.Collection;
import java.util.Collections;
import java.util.HashMap;
import java.util.List;
import java.util.Map;
import java.util.UUID;
import java.util.stream.Collectors;

/**
 * Default implementation for schema registry.
 * <p>
 * Remove todos with respective JIRAs created
 */
public class DefaultSchemaRegistry implements ISchemaRegistry {
    private static final Logger LOG = LoggerFactory.getLogger(DefaultSchemaRegistry.class);

    private final StorageManager storageManager;
    private final FileStorage fileStorage;
    private final Collection<? extends SchemaProvider> schemaProviders;
    private final Map<String, SchemaProvider> schemaTypeWithProviders = new HashMap<>();
    private final Object addOrUpdateLock = new Object();

    public DefaultSchemaRegistry(StorageManager storageManager, FileStorage fileStorage, Collection<? extends SchemaProvider> schemaProviders) {
        this.storageManager = storageManager;
        this.fileStorage = fileStorage;
        this.schemaProviders = schemaProviders;
    }

    @Override
    public void init(Map<String, Object> props) {
        for (SchemaProvider schemaProvider : schemaProviders) {
            schemaTypeWithProviders.put(schemaProvider.getType(), schemaProvider);
        }
    }

    @Override
    public Long addSchema(SchemaInfo schemaInfo) {
        SchemaInfoStorable givenSchemaInfoStorable = schemaInfo.toSchemaMetadataStorable();

        Long id;
        synchronized (addOrUpdateLock) {
            Storable schemaMetadataStorable = storageManager.get(givenSchemaInfoStorable.getStorableKey());
            if (schemaMetadataStorable != null) {
                id = schemaMetadataStorable.getId();
            } else {
                final Long nextId = storageManager.nextId(givenSchemaInfoStorable.getNameSpace());
                givenSchemaInfoStorable.setId(nextId);
                givenSchemaInfoStorable.setTimestamp(System.currentTimeMillis());
                storageManager.add(givenSchemaInfoStorable);
                id = givenSchemaInfoStorable.getId();
            }
        }

        return id;
    }

    @Override
<<<<<<< HEAD
    public Integer addSchemaVersion(SchemaInfo schemaInfo, SchemaVersion schemaVersion) throws IncompatibleSchemaException {
=======
    public Integer addSchema(SchemaInfo schemaInfo, VersionedSchema versionedSchema) throws IncompatibleSchemaException {
>>>>>>> 109ea70a

        Integer version;
        // todo handle with minimal lock usage.
        synchronized (addOrUpdateLock) {
            // check whether there exists schema-metadata for schema-metadata-key
            SchemaKey givenSchemaKey = schemaInfo.getSchemaKey();
            SchemaInfo retreivedschemaInfo = getSchema(givenSchemaKey);
            if (retreivedschemaInfo != null) {
                // check whether the same schema text exists
                try {
                    version = getSchemaVersion(givenSchemaKey, schemaVersion.getSchemaText());
                } catch (SchemaNotFoundException e) {
                    version = createSchemaInfo(retreivedschemaInfo.getId(), schemaVersion, givenSchemaKey);
                }
            } else {
                Long schemaMetadataId = addSchema(schemaInfo);
                version = createSchemaInfo(schemaMetadataId, schemaVersion, givenSchemaKey);
            }
        }

        return version;
    }

<<<<<<< HEAD
    public Integer adSchemaVersion(SchemaKey schemaKey, SchemaVersion schemaVersion) throws SchemaNotFoundException, IncompatibleSchemaException {
=======
    public Integer addSchema(SchemaKey schemaKey, VersionedSchema versionedSchema) throws SchemaNotFoundException, IncompatibleSchemaException {
>>>>>>> 109ea70a

        Integer version;
        // todo handle with minimal lock usage.
        synchronized (addOrUpdateLock) {
            // check whether there exists schema-metadata for schema-metadata-key
            SchemaInfo schemaInfoStorable = getSchema(schemaKey);
            if (schemaInfoStorable != null) {
                // check whether the same schema text exists
                version = findSchemaVersion(schemaKey.getType(), schemaVersion.getSchemaText(), schemaInfoStorable.getId());
                if (version == null) {
                    version = createSchemaInfo(schemaInfoStorable.getId(), schemaVersion, schemaKey);
                }
            } else {
                throw new SchemaNotFoundException("Schema not found with the given schemaMetadataKey: " + schemaKey);
            }
        }

        return version;
    }

<<<<<<< HEAD
    private Integer createSchemaInfo(Long schemaMetadataId, SchemaVersion schemaVersion, SchemaKey schemaKey) throws IncompatibleSchemaException {
=======
    private Integer createSchemaInfo(Long schemaMetadataId, VersionedSchema versionedSchema, SchemaKey schemaKey) throws IncompatibleSchemaException {
>>>>>>> 109ea70a

        Preconditions.checkNotNull(schemaMetadataId, "schemaMetadataId must not be null");

        SchemaVersionStorable schemaVersionStorable = new SchemaVersionStorable();
        final Long schemaInstanceId = storageManager.nextId(schemaVersionStorable.getNameSpace());
        schemaVersionStorable.setId(schemaInstanceId);
        schemaVersionStorable.setSchemaMetadataId(schemaMetadataId);

        String type = schemaKey.getType();
        schemaVersionStorable.setType(type);
        schemaVersionStorable.setSchemaGroup(schemaKey.getSchemaGroup());
        schemaVersionStorable.setName(schemaKey.getName());

        schemaVersionStorable.setSchemaText(schemaVersion.getSchemaText());
        schemaVersionStorable.setDescription(schemaVersion.getDescription());
        schemaVersionStorable.setTimestamp(System.currentTimeMillis());

        //todo fix this by generating version sequence for each schema in storage layer or explore other ways to make it scalable
        synchronized (addOrUpdateLock) {
            Collection<SchemaVersionInfo> schemaVersionInfos = findAllVersions(schemaKey);
            Integer version = 0;
            SchemaVersionInfo latestSchemaVersionInfo = null;
            if (schemaVersionInfos != null && !schemaVersionInfos.isEmpty()) {
                for (SchemaVersionInfo schemaVersionInfo : schemaVersionInfos) {
                    if(schemaVersionInfo.getVersion() > version) {
                        latestSchemaVersionInfo = schemaVersionInfo;
                    }
                }
                version = latestSchemaVersionInfo.getVersion();
                // check for compatibility
<<<<<<< HEAD
                SchemaInfo schemaInfo = getSchema(schemaKey);
                if(!schemaTypeWithProviders.get(type).isCompatible(schemaVersion.getSchemaText(), latestSchemaVersionInfo.getSchemaText(), schemaInfo.getCompatibility())) {
=======
                SchemaInfo schemaInfo = getSchemaMetadata(schemaKey);
                if(!schemaTypeWithProviders.get(type).isCompatible(versionedSchema.getSchemaText(), latestSchemaVersionInfo.getSchemaText(), schemaInfo.getCompatibility())) {
>>>>>>> 109ea70a
                    throw new IncompatibleSchemaException("Given schema is not compatible with earlier schemas");
                }
            }
            schemaVersionStorable.setVersion(version + 1);
            schemaVersionStorable.setFingerprint(getFingerprint(type, schemaVersionStorable.getSchemaText()));

            storageManager.add(schemaVersionStorable);
            String storableNamespace = new SchemaFieldInfoStorable().getNameSpace();
            List<SchemaFieldInfo> schemaFieldInfos = schemaTypeWithProviders.get(type).generateFields(schemaVersionStorable.getSchemaText());
            for (SchemaFieldInfo schemaFieldInfo : schemaFieldInfos) {
                final Long fieldInstanceId = storageManager.nextId(storableNamespace);
                SchemaFieldInfoStorable schemaFieldInfoStorable = schemaFieldInfo.toFieldInfoStorable(fieldInstanceId);
                schemaFieldInfoStorable.setSchemaInstanceId(schemaInstanceId);
                schemaFieldInfoStorable.setTimestamp(System.currentTimeMillis());
                storageManager.add(schemaFieldInfoStorable);
            }
        }

        return schemaVersionStorable.getVersion();
    }

    @Override
    public SchemaInfo getSchema(SchemaKey schemaKey) {
        SchemaInfoStorable schemaInfoStorable = new SchemaInfoStorable();
        schemaInfoStorable.setType(schemaKey.getType());
        schemaInfoStorable.setSchemaGroup(schemaKey.getSchemaGroup());
        schemaInfoStorable.setName(schemaKey.getName());

        SchemaInfoStorable schemaInfoStorable1 = storageManager.get(schemaInfoStorable.getStorableKey());
        return schemaInfoStorable1 != null ? SchemaInfo.fromSchemaMetadataStorable(schemaInfoStorable1) : null;
    }

    @Override
    public Collection<SchemaVersionKey> findSchemas(Map<String, String> filters) {
        // todo get only few selected columns instead of getting the whole row.
        Collection<SchemaVersionStorable> storables;

        if (filters == null || filters.isEmpty()) {
            storables = storageManager.list(SchemaVersionStorable.NAME_SPACE);
        } else {
            List<QueryParam> queryParams =
                    filters.entrySet()
                            .stream()
                            .map(entry -> new QueryParam(entry.getKey(), entry.getValue()))
                            .collect(Collectors.toList());
            storables = storageManager.find(SchemaVersionStorable.NAME_SPACE, queryParams);
        }

        return storables != null && !storables.isEmpty()
                ? storables.stream().map(schemaVersionStorable -> getSchemaKey(schemaVersionStorable)).collect(Collectors.toList())
                : Collections.emptyList();
    }

    @Override
    public Collection<SchemaVersionKey> findSchemasWithFields(SchemaFieldQuery schemaFieldQuery) {
        List<QueryParam> queryParams = buildQueryParam(schemaFieldQuery);

        Collection<SchemaFieldInfoStorable> fieldInfos = storageManager.find(SchemaFieldInfoStorable.STORABLE_NAME_SPACE, queryParams);
        Collection<SchemaVersionKey> schemaVersionKeys;
        if (fieldInfos != null && !fieldInfos.isEmpty()) {
            List<Long> schemaIds = fieldInfos.stream()
                    .map(schemaFieldInfoStorable -> schemaFieldInfoStorable.getSchemaInstanceId())
                    .collect(Collectors.toList());

            // todo get only few selected columns instead of getting the whole row.
            // add OR query to find items from store
            schemaVersionKeys = new ArrayList<>();
            for (Long schemaId : schemaIds) {
                SchemaVersionKey schemaVersionKey = getSchemaKey(schemaId);
                if (schemaVersionKey != null) {
                    schemaVersionKeys.add(schemaVersionKey);
                }
            }
        } else {
            schemaVersionKeys = Collections.emptyList();
        }

        return schemaVersionKeys;
    }

    private SchemaVersionKey getSchemaKey(Long schemaId) {
        SchemaVersionKey schemaVersionKey = null;

        List<QueryParam> queryParams = Collections.singletonList(new QueryParam(SchemaVersionStorable.ID, schemaId.toString()));
        Collection<SchemaVersionStorable> versionedSchemas = storageManager.find(SchemaVersionStorable.NAME_SPACE, queryParams);
        if (versionedSchemas != null && !versionedSchemas.isEmpty()) {
            SchemaVersionStorable storable = versionedSchemas.iterator().next();
            schemaVersionKey = new SchemaVersionKey(new SchemaKey(storable.getType(), storable.getSchemaGroup(), storable.getName()), storable.getVersion());
        }

        return schemaVersionKey;
    }

    private List<QueryParam> buildQueryParam(SchemaFieldQuery schemaFieldQuery) {
        List<QueryParam> queryParams = new ArrayList<>(3);
        if (schemaFieldQuery.getNamespace() != null) {
            queryParams.add(new QueryParam(SchemaFieldInfoStorable.FIELD_NAMESPACE, schemaFieldQuery.getNamespace()));
        }
        if (schemaFieldQuery.getName() != null) {
            queryParams.add(new QueryParam(SchemaFieldInfoStorable.NAME, schemaFieldQuery.getName()));
        }
        if (schemaFieldQuery.getType() != null) {
            queryParams.add(new QueryParam(SchemaFieldInfoStorable.TYPE, schemaFieldQuery.getType()));
        }

        return queryParams;
    }

    private SchemaVersionKey getSchemaKey(SchemaVersionStorable storable) {
        return new SchemaVersionKey(new SchemaKey(storable.getType(), storable.getSchemaGroup(), storable.getName()), storable.getVersion());
    }

    @Override
    public Collection<SchemaVersionInfo> findAllVersions(final SchemaKey schemaKey) {
        List<QueryParam> queryParams =
                Lists.newArrayList(
                        new QueryParam(SchemaVersionStorable.TYPE, schemaKey.getType()),
                        new QueryParam(SchemaVersionStorable.SCHEMA_GROUP, schemaKey.getSchemaGroup()),
                        new QueryParam(SchemaVersionStorable.NAME, schemaKey.getName())
                );

        Collection<SchemaVersionStorable> storables = storageManager.find(SchemaVersionStorable.NAME_SPACE, queryParams);

        return (storables != null && !storables.isEmpty())
                ? storables.stream().map(schemaVersionStorable -> new SchemaVersionInfo(schemaVersionStorable)).collect(Collectors.toList())
                : Collections.emptyList();
    }

    @Override
    public Integer getSchemaVersion(SchemaKey schemaKey, String schemaText) throws SchemaNotFoundException {
        SchemaInfo schemaInfo = getSchema(schemaKey);
        if (schemaInfo == null) {
            throw new SchemaNotFoundException("No schema found for schema metadata key: " + schemaKey);
        }

        Long schemaMetadataId = schemaInfo.getId();

        Integer result = findSchemaVersion(schemaKey.getType(), schemaText, schemaMetadataId);

        if (result == null) {
            throw new SchemaNotFoundException("No schema found for schema metadata key: " + schemaKey);
        }

        return result;
    }

    private Integer findSchemaVersion(String type, String schemaText, Long schemaMetadataId) {
        String fingerPrint = getFingerprint(type, schemaText);
        LOG.debug("Fingerprint of the given schema [{}] is [{}]", schemaText, fingerPrint);
        List<QueryParam> queryParams = Lists.newArrayList(
                new QueryParam(SchemaVersionStorable.SCHEMA_METADATA_ID, schemaMetadataId.toString()),
                new QueryParam(SchemaVersionStorable.FINGERPRINT, fingerPrint));

        Collection<SchemaVersionStorable> versionedSchemas = storageManager.find(SchemaVersionStorable.NAME_SPACE, queryParams);

        Integer result = null;
        if (versionedSchemas != null && !versionedSchemas.isEmpty()) {
            if (versionedSchemas.size() > 1) {
                LOG.warn("Exists more than one schema with schemaMetadataId: [{}] and schemaText [{}]", schemaMetadataId, schemaText);
            }

            SchemaVersionStorable schemaVersionStorable = versionedSchemas.iterator().next();
            result = schemaVersionStorable.getVersion();
        }

        return result;
    }

    private String getFingerprint(String type, String schemaText) {
        return Hex.encodeHexString(schemaTypeWithProviders.get(type).getFingerprint(schemaText));
    }

    @Override
    public SchemaVersionInfo getSchemaInfo(SchemaVersionKey schemaVersionKey) throws SchemaNotFoundException {
        // todo add caching.
        SchemaKey schemaKey = schemaVersionKey.getSchemaKey();
        SchemaInfo schemaInfo = getSchema(schemaKey);

        if (schemaInfo != null) {
            Integer version = schemaVersionKey.getVersion();
            Long schemaMetadataId = schemaInfo.getId();
            List<QueryParam> queryParams = Lists.newArrayList(
                    new QueryParam(SchemaVersionStorable.SCHEMA_METADATA_ID, schemaMetadataId.toString()),
                    new QueryParam(SchemaVersionStorable.VERSION, version.toString()));

            Collection<SchemaVersionStorable> versionedSchemas = storageManager.find(SchemaVersionStorable.NAME_SPACE, queryParams);
            if (versionedSchemas != null && !versionedSchemas.isEmpty()) {
                if (versionedSchemas.size() > 1) {
                    LOG.warn("More than one schema exists with metadataId: [{}] and version [{}]", schemaMetadataId, version);
                }
                return new SchemaVersionInfo(versionedSchemas.iterator().next());
            } else {
                throw new SchemaNotFoundException("No Schema version exists with schemaMetadataId " + schemaMetadataId + " and version " + version);
            }
        }

        throw new SchemaNotFoundException("No SchemaMetadata exists with key: " + schemaKey);
    }

    private SchemaInfoStorable getSchemaMetadataStorable(List<QueryParam> queryParams) {
        Collection<SchemaInfoStorable> schemaInfoStorables = storageManager.find(SchemaInfoStorable.NAME_SPACE, queryParams);
        SchemaInfoStorable schemaInfoStorable = null;
        if (schemaInfoStorables != null && !schemaInfoStorables.isEmpty()) {
            if (schemaInfoStorables.size() > 1) {
                LOG.warn("Received more than one schema with query parameters [{}]", queryParams);
            }
            schemaInfoStorable = schemaInfoStorables.iterator().next();
            LOG.debug("Schema found in registry with query parameters [{}]", queryParams);
        } else {
            LOG.debug("No schemas found in registry with query parameters [{}]", queryParams);
        }

        return schemaInfoStorable;
    }

    @Override
    public SchemaVersionInfo getLatestSchemaInfo(SchemaKey schemaKey) throws SchemaNotFoundException {
        Collection<SchemaVersionInfo> schemaVersionInfos = findAllVersions(schemaKey);

        SchemaVersionInfo latestSchema = null;
        if (schemaVersionInfos != null && !schemaVersionInfos.isEmpty()) {
            Integer curVersion = Integer.MIN_VALUE;
            for (SchemaVersionInfo schemaVersionInfo : schemaVersionInfos) {
                if (schemaVersionInfo.getVersion() > curVersion) {
                    latestSchema = schemaVersionInfo;
                    curVersion = schemaVersionInfo.getVersion();
                }
            }
        }

        return latestSchema;
    }

    public boolean isCompatible(SchemaKey schemaKey, String toSchema) throws SchemaNotFoundException {
        Collection<SchemaVersionInfo> existingSchemaVersionInfoStorable = findAllVersions(schemaKey);
        Collection<String> schemaTexts =
                existingSchemaVersionInfoStorable.stream()
                        .map(schemaInfoStorable -> schemaInfoStorable.getSchemaText()).collect(Collectors.toList());

        SchemaInfo schemaInfo = getSchema(schemaKey);

        return isCompatible(schemaInfo.getSchemaKey().getType(), toSchema, schemaTexts, schemaInfo.getCompatibility());
    }

    public boolean isCompatible(SchemaVersionKey schemaVersionKey,
                                String toSchema) throws SchemaNotFoundException {
        SchemaKey schemaKey = schemaVersionKey.getSchemaKey();

        SchemaVersionInfo existingSchemaVersionInfo = getSchemaInfo(schemaVersionKey);
        String schemaText = existingSchemaVersionInfo.getSchemaText();
        SchemaInfo schemaInfo = getSchema(schemaKey);

        return isCompatible(schemaKey.getType(), toSchema, Collections.singletonList(schemaText), schemaInfo.getCompatibility());
    }

    private boolean isCompatible(String type,
                                 String toSchema,
                                 Collection<String> existingSchemas,
                                 SchemaProvider.Compatibility compatibility) {
        SchemaProvider schemaProvider = schemaTypeWithProviders.get(type);
        if (schemaProvider == null) {
            throw new IllegalStateException("No SchemaProvider registered for type: " + type);
        }

        return schemaProvider.isCompatible(toSchema, existingSchemas, compatibility);
    }

    @Override
    public String uploadFile(InputStream inputStream) {
        String fileName = UUID.randomUUID().toString();
        try {
            String uploadedFilePath = fileStorage.uploadFile(inputStream, fileName);
        } catch (IOException e) {
            throw new RuntimeException(e);
        }

        return fileName;
    }

    @Override
    public InputStream downloadFile(String fileId) throws IOException {
        return fileStorage.downloadFile(fileId);
    }

    @Override
    public Long addSerDesInfo(SerDesInfo serDesInfo) {
        SerDesInfoStorable serDesInfoStorable = SerDesInfoStorable.fromSerDesInfo(serDesInfo);
        Long nextId = storageManager.nextId(serDesInfoStorable.getNameSpace());
        serDesInfoStorable.setId(nextId);
        serDesInfoStorable.setTimestamp(System.currentTimeMillis());
        storageManager.add(serDesInfoStorable);

        return nextId;
    }

    @Override
    public SerDesInfo getSerDesInfo(Long serDesId) {
        SerDesInfoStorable serDesInfoStorable = new SerDesInfoStorable();
        serDesInfoStorable.setId(serDesId);
        return ((SerDesInfoStorable) storageManager.get(serDesInfoStorable.getStorableKey())).toSerDesInfo();
    }

    @Override
    public Collection<SerDesInfo> getSchemaSerializers(Long schemaMetadataId) {
        return getSerDesInfos(schemaMetadataId, true);
    }

    private Collection<SchemaSerDesMapping> getSchemaSerDesMappings(Long schemaMetadataId) {
        List<QueryParam> queryParams =
                Collections.singletonList(new QueryParam(SchemaSerDesMapping.SCHEMA_METADATA_ID, schemaMetadataId.toString()));

        return storageManager.find(SchemaSerDesMapping.NAMESPACE, queryParams);
    }

    @Override
    public Collection<SerDesInfo> getSchemaDeserializers(Long schemaMetadataId) {
        return getSerDesInfos(schemaMetadataId, false);
    }

    private List<SerDesInfo> getSerDesInfos(Long schemaMetadataId, boolean isSerializer) {
        Collection<SchemaSerDesMapping> schemaSerDesMappings = getSchemaSerDesMappings(schemaMetadataId);
        List<SerDesInfo> serDesInfos;
        if (schemaSerDesMappings == null || schemaSerDesMappings.isEmpty()) {
            serDesInfos = Collections.emptyList();
        } else {
            serDesInfos = new ArrayList<>();
            for (SchemaSerDesMapping schemaSerDesMapping : schemaSerDesMappings) {
                SerDesInfo serDesInfo = getSerDesInfo(schemaSerDesMapping.getSerDesId());
                if ((isSerializer && serDesInfo.getIsSerializer())
                        || !serDesInfo.getIsSerializer()) {
                    serDesInfos.add(serDesInfo);
                }
            }
        }
        return serDesInfos;
    }

    @Override
    public InputStream downloadJar(Long serDesId) {
        SerDesInfo serDesInfoStorable = getSerDesInfo(serDesId);
        try {
            return fileStorage.downloadFile(serDesInfoStorable.getFileId());
        } catch (IOException e) {
            throw new RuntimeException(e);
        }
    }

    @Override
    public void mapSerDesWithSchema(Long schemaMetadataId, Long serDesId) {
        SerDesInfo serDesInfo = getSerDesInfo(serDesId);
        if (serDesInfo == null) {
            throw new SerDesException("Serializer with given ID " + serDesId + " does not exist");
        }

        SchemaSerDesMapping schemaSerDesMapping = new SchemaSerDesMapping(schemaMetadataId, serDesId);
        storageManager.add(schemaSerDesMapping);
    }

}<|MERGE_RESOLUTION|>--- conflicted
+++ resolved
@@ -88,12 +88,7 @@
     }
 
     @Override
-<<<<<<< HEAD
     public Integer addSchemaVersion(SchemaInfo schemaInfo, SchemaVersion schemaVersion) throws IncompatibleSchemaException {
-=======
-    public Integer addSchema(SchemaInfo schemaInfo, VersionedSchema versionedSchema) throws IncompatibleSchemaException {
->>>>>>> 109ea70a
-
         Integer version;
         // todo handle with minimal lock usage.
         synchronized (addOrUpdateLock) {
@@ -116,12 +111,7 @@
         return version;
     }
 
-<<<<<<< HEAD
     public Integer adSchemaVersion(SchemaKey schemaKey, SchemaVersion schemaVersion) throws SchemaNotFoundException, IncompatibleSchemaException {
-=======
-    public Integer addSchema(SchemaKey schemaKey, VersionedSchema versionedSchema) throws SchemaNotFoundException, IncompatibleSchemaException {
->>>>>>> 109ea70a
-
         Integer version;
         // todo handle with minimal lock usage.
         synchronized (addOrUpdateLock) {
@@ -141,11 +131,7 @@
         return version;
     }
 
-<<<<<<< HEAD
     private Integer createSchemaInfo(Long schemaMetadataId, SchemaVersion schemaVersion, SchemaKey schemaKey) throws IncompatibleSchemaException {
-=======
-    private Integer createSchemaInfo(Long schemaMetadataId, VersionedSchema versionedSchema, SchemaKey schemaKey) throws IncompatibleSchemaException {
->>>>>>> 109ea70a
 
         Preconditions.checkNotNull(schemaMetadataId, "schemaMetadataId must not be null");
 
@@ -176,13 +162,8 @@
                 }
                 version = latestSchemaVersionInfo.getVersion();
                 // check for compatibility
-<<<<<<< HEAD
                 SchemaInfo schemaInfo = getSchema(schemaKey);
                 if(!schemaTypeWithProviders.get(type).isCompatible(schemaVersion.getSchemaText(), latestSchemaVersionInfo.getSchemaText(), schemaInfo.getCompatibility())) {
-=======
-                SchemaInfo schemaInfo = getSchemaMetadata(schemaKey);
-                if(!schemaTypeWithProviders.get(type).isCompatible(versionedSchema.getSchemaText(), latestSchemaVersionInfo.getSchemaText(), schemaInfo.getCompatibility())) {
->>>>>>> 109ea70a
                     throw new IncompatibleSchemaException("Given schema is not compatible with earlier schemas");
                 }
             }
